#!/usr/bin/env python3
# Created by Andres Patrignani Nov-2021

# Import modules
import sys
import warnings
import numpy as np
import pandas as pd
from scipy.signal import savgol_filter
from scipy.interpolate import griddata, pchip_interpolate
import requests
import io, datetime, os



# Define python version
python_version = (3, 7)  # tuple of (major, minor) version requirement
python_version_str = str(python_version[0]) + "." + str(python_version[1])

# produce an error message if the python version is less than required
if sys.version_info < python_version:
    msg = "Module only runs on python version >= %s" % python_version_str
    raise Exception(msg)


def format_dates_df(df, col='timestamp', format='%Y-%m-%d %H:%M:%S', freq='H', round_time=True):
    """Helper function to change the format and round timestamps
    
    Parameters
    ----------
    round_time : str or None
        String denoting the rounding interval. 'H'=hourly, 'M'=minute, or None

    Returns
    -------
    DataFrame with formatted timestamps and rounded time.
    """
    
    # Change format of timestamp
    df[col] = pd.to_datetime(df[col], format=format)
    
    # Round timestamps to nearest frequency
    if round_time:
        df[col] = df[col].dt.round(freq)
        
    # Fill in rows with missing timestamps
    start_date = df[col].iloc[0]
    end_date = df[col].iloc[-1]
    date_range = pd.date_range(start_date, end_date, freq=freq)
    for date in date_range:
        if date not in df[col].values:
            print('Adding missing date:',date)
            new_line = pd.DataFrame({col:date}, index=[-1]) # By default fills columns with np.nan
            source = pd.concat([df,new_line])
                                 
    df.sort_values(by=col, inplace=True)
    df.reset_index(drop=True, inplace=True)
    df.set_index(col, inplace=True)
    return df
      
def count_time(df):
    """Approximate counting time

    Parameters
    ----------
    count_cols : DataFrame
        Dataframe containing only the columns with neutron counts and timestamp in the index.

    Returns
    -------
    DataFrame
        Dataframe with the approximate counting time for each detector.
    """

    # Check that index is a timestamp
    if type(df.index) != pd.core.indexes.datetimes.DatetimeIndex:
        raise ValueError('Index must be a timestamp.')

    # Calculate time difference between rows
    count_time = df.index.to_series().diff().dt.total_seconds()

    return count_time

def fill_counts(df, count_times=None, expected_time=False, threshold=0.25, limit=3):
    """Fill missing neutron counts. Periods shorter than threshold are replaced with NaN.

    Parameters
    ----------
    df : DataFrame
        DataFrame with neutron counts, might have count_time column(s).

    count_time : pd.Series or pd.DataFrame
        Counting time in seconds. If a DataFrame is provided, it must have the same number of columns as df.
    count_times_normal : int
        Expected counting time in seconds. Default is 3600 seconds.
    threshold : float
        Minimum fraction of the neutron integration time. Default is 0.25.

    Returns
    -------
    DataFrame
        with linearly interpolated neutron counts.
    """
    df=df.copy()

    if type(df.index) == pd.core.indexes.datetimes.DatetimeIndex and isinstance(count_times, type(None)):
        warnings.warn("No count time columns provided. Using timestamp index to compute count time.")
        count_times = df.index.to_series().diff().dt.total_seconds()

    if type(df.index) != pd.core.indexes.datetimes.DatetimeIndex and isinstance(count_times, type(None)):
        raise ValueError('Index must be a timestamp or count times must be provided.')

    if len(df) != len(count_times):
        raise ValueError('Count times length does not match number of readings.')

    if expected_time is False:
        expected_time = count_times.median()
        print('Using median count time as expected count time:', expected_time)

    # Replace values below threshold with NaN
    time_threshold = round(expected_time * threshold)

    if type(count_times) == pd.core.frame.DataFrame:
        if len(count_times.columns) == 1:
            idx_nan = count_times[count_times < time_threshold].index
            df.loc[idx_nan] = np.nan
        else:
            for i in range(len(count_times.columns)):
                idx_nan = count_times[count_times.iloc[:,i] < time_threshold].index
                df.iloc[:,i].loc[idx_nan] = np.nan
    elif type(count_times) == pd.core.series.Series:
        idx_nan = count_times[count_times < time_threshold].index
        df.loc[idx_nan] = np.nan
    elif type(count_times) == np.ndarray:
        idx_nan = np.where(count_times < time_threshold)
        df.loc[idx_nan] = np.nan

    # Fill missing values with linear interpolation and round to nearest integer
    df = df.interpolate(method='linear', limit=limit, limit_direction='both').round()
    return df

def normalize_counts(df, count_time=3600, count_times=None):
    """Normalize neutron counts to the desired counting time.

    Parameters
    ----------
    df : DataFrame
        Dataframe containing only the columns with neutron counts.
    count_times : pd.Series or pd.DataFrame
        Counting time in seconds. If a DataFrame is provided, it must have the same number of columns as df.
    count_time : int
        Count time in seconds for normalization. Default is 3600 seconds.

    Returns
    -------
    DataFrame
        Normalized neutron counts.
    """

    if count_times is None and type(df.index) == pd.core.indexes.datetimes.DatetimeIndex:
        print("No count_times columns provided. Using timestamp index to compute count time.")
        count_times = df.index.to_series().diff().dt.total_seconds()

    if isinstance(count_times, type(None)):
        raise ValueError('Count time must be provided or index must be a timestamp.')

    if len(df) != len(count_times):
        raise ValueError('Count times length does not match number of readings.')


    #Normalize counts rounded to integer
    if type(count_times) == pd.core.series.Series or len(count_times.columns) == 1:
        df_r = df.div(count_times, axis=0).mul(count_time).round()
        return df_r
    else:
        df = df.copy()
        count_times = count_times.copy()
        for i in range(len(count_times.columns)):
            df.iloc[:,i] = df.iloc[:,i].div(count_times.iloc[:,i], axis=0).mul(count_time).round()
<<<<<<< HEAD
    return df
=======
        return df

>>>>>>> 1bf4c629


def compute_total_raw_counts(df, nan_strategy=None):
    """Compute the sum of uncorrected neutron counts for all detectors.
    
    Parameters
    ----------
    df : DataFrame
        Dataframe containing only the columns with neutron counts.
    
    Returns
    -------
    DataFrame
        Dataframe with the sum of uncorrected neutron counts for all detectors.
    """
    df=df.copy()

    if df.isnull().values.any():
        if nan_strategy is None:
            raise ValueError('NaN values found. Please fill missing values or provide a strategy. See documentation for more information.')
        elif nan_strategy == 'interpolate':
            print('NaN values found. Interpolating missing values using fill_counts().')
            if type(df.index) != pd.core.indexes.datetimes.DatetimeIndex:
                raise ValueError('Index must be a timestamp to use interpolation strategy.')
            df = fill_counts(df)
        elif nan_strategy == 'average':
            if len(df.columns) == 1:
                raise ValueError('Only one detector found. Cannot use average strategy.')
            print('NaN values found. Replacing missing values with average of other detectors before summing.')
            df = df.apply(lambda x: x.fillna(df.mean(axis=1)),axis=0)
        else:
            raise ValueError('Invalid strategy.')

    #Compute sum of counts
    df['total_raw_counts'] = df.sum(axis=1)
    # Replace zeros with NaN
    df['total_raw_counts'] = df['total_raw_counts'].replace(0, np.nan)
    return df['total_raw_counts']


def drop_outlier(df, window=11, store_outliers=False, min_counts=None, max_counts=None):
    """Computation of a moving modified Z-score based on the median absolute difference.
    
    References
    ----------
    Iglewicz, B. and Hoaglin, D.C., 1993. How to detect and handle outliers (Vol. 16). Asq Press.

    Parameters
    ----------
    cols_counts : DataFrame
        Dataframe containing only the columns with neutron counts.
    window : int
        Window size for the moving median. Default is 11.
    store_outliers : bool
        If True, store the outliers in a new column. Default is False.
    min_counts : int
        Minimum number of counts for a reading to be considered valid. Default is None.
    max_counts : int
        Maximum number of counts for a reading to be considered valid. Default is None.

    Returns
    -------
    DataFrame
        Dataframe without outliers.
    """
    if min_counts is not None:
        lower_count = np.sum(df < min_counts)
        print(f"Discarded counts below {min_counts}: {lower_count}")
        df = df[df >= min_counts]
    if max_counts is not None:
        upper_count = np.sum(df > max_counts)
        print(f"Discarded counts above {max_counts}: {upper_count}")
        df = df[df <= max_counts]

    # Compute median absolute difference
    median = df.rolling(window, center=True).median()
    diff = np.abs(df - median)
    mad = diff.rolling(window, center=True).median()

    # Compute modified Z-score
    modified_z_score = 0.6745 * diff / mad
    outliers = df[modified_z_score > 3.5]
    # Drop outliers
    df = df[modified_z_score < 3.5]

    if store_outliers:
        return df, outliers
    print(f"Discarded {len(outliers)} outliers using modified Z-score.")
    return df


def fill_missing_atm(cols_atm, limit=24):
    """Fill missing values in atmospheric variables. Gap filling is performed using a 
    piecewise cubic Hermite interpolating polynomial (pchip method) that is restricted to intervals
    of missing data with a limited number of values and surrounded by valid observations.
    There is no interpolation at the end of the time series.
    
    Parameters
    ----------
    col_atm : pd.Series or pd.DataFrame
        Atmospheric variables to fill.
    limit : int
        Maximum number of consecutive missing values to interpolate. Default is 24.

    Returns
    -------
    DataFrame
        Atmospheric variables with filled missing values using a piecewise cubic Hermite polynomial.
    """

    # Fill missing values in atmospheric variables
    return cols_atm.interpolate(method='pchip', limit=limit, limit_direction='both')

def atm_correction(counts, pressure, humidity, temp, Pref, Aref, L, incoming_neutrons=None, incoming_Ref=None):
    """Correct neutron counts for atmospheric factors and incoming neutron flux.
    
    Parameters
    ----------
    counts : list or array
        Neutron counts to correct.
    pressure : list or array
        Atmospheric pressure readings.
    humidity : list or array
        Atmospheric humidity readings in %.
    temp : list or array
        Atmospheric temperature readings in Celsius.
    Pref : float
        Reference atmospheric pressure in millibars (mbar).
    Aref : float
        Reference absolute humidity.
    L : float
        Atmospheric attenuation coefficient.
    incoming_neutrons : list or array
        Incoming neutron flux. Default is None.
    incoming_Ref : float
        Reference incoming neutron flux. Default is None.
    
    Returns
    -------
    Total neutron counts corrected by atmospheric conditions.
    
    References:
    Zreda, M., Shuttleworth, W. J., Zeng, X., Zweck, C., Desilets, D., Franz, T., et al. (2012). 
    COSMOS: the cosmic-ray soil moisture observing system. Hydrol. Earth Syst. Sci. 16, 4079–4099.
    doi: 10.5194/hess-16-4079-2012
    
    Hawdon, A., McJannet, D. and Wallace, J., 2014. Calibration and correction procedures for cosmic‐ray 
    neutron soil moisture probes located across Australia. Water Resources Research, 50(6), pp.5029-5043.
    
    Andreasen, M., Jensen, K.H., Desilets, D., Franz, T.E., Zreda, M., Bogena, H.R. and Looms, M.C., 2017. 
    Status and perspectives on the cosmic‐ray neutron method for soil moisture estimation and other 
    environmental science applications. Vadose zone journal, 16(8), pp.1-11. doi.org/10.2136/vzj2017.04.0086
    """
       
    ### Barometric pressure factor
    fp = np.exp((pressure - Pref) / L)

    ### Atmospheric water vapor factor
    # Saturation vapor pressure
    e_sat = 0.611 * np.exp(17.502 * temp / (temp + 240.97)) * 1000 # in Pascals Eq. 3.8 p.41 Environmental Biophysics (Campbell and Norman)
    
    # Vapor pressure Pascals
    Pw = e_sat * humidity/100;
    
    # Absolute humidity (g/m^3)
    C = 2.16679 # g K/J;
    A = C * Pw / (temp + 273.15)
    fw = 1 + 0.0054*(A - Aref);

    ### Incoming neutron flux factor
    if incoming_neutrons is None:
        fi = 1
        warnings.warn("Ignoring incoming neutron flux correction factor (using value fi=1)")
    else:
        if incoming_Ref is None and not isinstance(incoming_neutrons, type(None)):
            incoming_Ref = incoming_neutrons[0]
            warnings.warn('Reference incoming neutron flux not provided. Using first value of incoming neutron flux.')

        fi = incoming_neutrons/incoming_Ref
        fi.fillna(1.0, inplace=True) # Use a value of 1 for days without data 

    # Apply correction factors
    return np.round(counts*(fp*fw/fi))



def get_incoming_neutron_flux(timestamps, station, utc_offset=0, verbose=False):
    """Function to retrieve neutron flux from the Neutron Monitor Database.

    Parameters
    ----------
    timestamps : pd.series or pd.DataFrame or pd.DatetimeIndex
        Timestamps to retrieve neutron flux.
    station : str
        Neutron Monitor station to retrieve data from.
    utc_offset : int
        UTC offset in hours. Default is 0.

    Keyword arguments:
    utc_offset -- UTC offset in hours. Default is 0.
    
    Returns:
    Neutron flux in counts per hour and timestamps.
    
    References:
    Documentation available:https://www.nmdb.eu/nest/help.php#howto
    
    """

    # Example: get_incoming_flux(station='IRKT',start_date='2020-04-10 11:00:00',end_date='2020-06-18 17:00:00')
    # Template url = 'http://nest.nmdb.eu/draw_graph.php?formchk=1&stations[]=KERG&output=ascii&tabchoice=revori&dtype=corr_for_efficiency&date_choice=bydate&start_year=2009&start_month=09&start_day=01&start_hour=00&start_min=00&end_year=2009&end_month=09&end_day=05&end_hour=23&end_min=59&yunits=0'


    # Convert timestamps to datetime objects
    start_date = timestamps.min()
    end_date = timestamps.max()
    
    # Add 1 hour to ensure the last date is included in the request.
    end_date += pd.Timedelta(hours=1)

    # Convert local time to UTC
    start_date = start_date - datetime.timedelta(hours=utc_offset)
    end_date = end_date - datetime.timedelta(hours=utc_offset)
    date_format = '%Y-%m-%d %H:%M:%S'
    root = 'http://www.nmdb.eu/nest/draw_graph.php?'
    url_par = [ 'formchk=1',
                'stations[]=' + station,
                'output=ascii',
                'tabchoice=revori',
                'dtype=corr_for_efficiency',
                'tresolution=' + str(60),
                'date_choice=bydate',
                'start_year=' + str(start_date.year),
                'start_month=' + str(start_date.month),
                'start_day=' + str(start_date.day),
                'start_hour=' + str(start_date.hour),
                'start_min=' + str(start_date.minute),
                'end_year=' + str(end_date.year),
                'end_month=' + str(end_date.month),
                'end_day=' + str(end_date.day),
                'end_hour=' + str(end_date.hour),
                'end_min=' + str(end_date.minute),
                'yunits=0']

    url = root + '&'.join(url_par)

    if verbose > 0:
        print(f"Retrieving data from {url}")

    r = requests.get(url).content.decode('utf-8')

    # Subtract 1 hour to restore the last date included in the request.
    end_date -= pd.Timedelta('1H')
    start = r.find("RCORR_E\n") + 8
    end = r.find('\n</code></pre><br>Total') - 1
    s = r[start:end]
    s2 = ''.join([row.replace(';',',') for row in s])
    try:
        df_flux = pd.read_csv(io.StringIO(s2), names=['timestamp','counts'])
    except:
        if verbose > -1:
            print(f"Error retrieving data from {url}")
        return None, None

    if(len(timestamps) != len(df_flux) and verbose > -1):
        print('Warning: The number of timestamps does not match the number of neutron flux values.')
        print('Check time resolution, or try the interpolate_incoming_neutron_flux() method.')

    # Check if all values from selected detector are NaN. If yes, warn the user
    if df_flux['counts'].isna().all():
        warnings.warn('Data for selected neutron detectors appears to be unavailable for the selected period')
    

    # Print acknowledgement to inform users about restrictions and to acknowledge the NMDB database
    acknowledgement = """Data retrieved via NMDB are the property of the individual data providers. These data are free for non commercial
use to within the restriction imposed by the providers. If you use such data for your research or applications, please acknowledge
the origin by a sentence like 'We acknowledge the NMDB database (www.nmdb.eu) founded under the European Union's FP7 programme 
(contract no. 213007), and the PIs of individual neutron monitors at: IGY Jungfraujoch 
(Physikalisches Institut, University of Bern, Switzerland)"""
    #print(acknowledgement)

    return df_flux

def interpolate_incoming_flux(df_flux, timestamps):
    """Function to interpolate incoming neutron flux.

    Parameters
    ----------
    df_flux : pd.DataFrame
        Dataframe returned by get_incoming_flux method.
    timestamps : pd.series or pd.DataFrame or pd.DatetimeIndex
        Timestamps to interpolate the incoming neutron flux.

    Returns
    -------
    pd.DataFrame
        Dataframe containing interpolated incoming neutron flux.
    """

    # Add timestamps with nan values to the dataframe
    df_flux['timestamp'] = pd.to_datetime(df_flux['timestamp'])
    df_flux = df_flux.set_index('timestamp')
    for timestamp in timestamps:
        if timestamp not in df_flux.index:
            df_flux.loc[timestamp] = np.nan
    df_flux = df_flux.sort_index()

    # Interpolate nan values
    df_flux = df_flux['counts'].interpolate(method='pchip')

    # Retur only the values for the selected timestamps
    return df_flux.loc[timestamps]


def smooth_counts(df,window=11,order=3):
    """Use a Savitzky-Golay filter to smooth the signal of corrected neutron counts.
    
    Parameters
    ----------
    df : DataFrame
        Dataframe containing the corrected neutron counts.
    window : int
        Window size for the Savitzky-Golay filter. Default is 11.
    order : int
        Order of the Savitzky-Golay filter. Default is 3.

    Returns
    -------
    DataFrame with smoothed neutron counts.


    References:
    Franz, T.E., Wahbi, A., Zhang, J., Vreugdenhil, M., Heng, L., Dercon, G., Strauss, P., Brocca, L. and Wagner, W., 2020. Practical data products from cosmic-ray neutron sensing for hydrological applications. Frontiers in Water, 2, p.9. doi.org/10.3389/frwa.2020.00009
    """
    if df.isna().all().any():
        raise ValueError('Dataframe contains NaN values. Please remove NaN values before smoothing the data.')

    if type(df) == pd.core.series.Series:
        filtered = np.round(savgol_filter(df,window,order))
        df = pd.DataFrame(filtered,columns=['counts'], index=df.index)
    elif type(df) == pd.core.frame.DataFrame:
        for col in df.columns:
            df[col] = np.round(savgol_filter(df[col],window,order))

    return df

def counts_to_vwc(counts, N0, Wlat, Wsoc ,bulk_density, a0=0.0808,a1=0.372,a2=0.115):
    """Function to convert corrected and filtered neutron counts into volumetric water content
    following the approach described in Desilets et al., 2010.

    Parameters
    ----------
    counts : array or pd.Series or pd.DataFrame
        Array of corrected and filtered neutron counts.
    N0 : float
        Device-specific neutron calibration constant.
    Wlat : float
        Lattice water content.
    Wsoc : float
        Soil organic carbon content.
    bulk_density : float
        Soil bulk density.

    Keyword arguments:

    a0, a1, a2 -- Parameters given in Zreda et al., 2012.
    
    References: 
    Desilets, D., M. Zreda, and T.P.A. Ferré. 2010. Nature’s neutron probe: 
    Land surface hydrology at an elusive scale with cosmic rays. Water Resour. Res. 46:W11505.
    doi.org/10.1029/2009WR008726
    """
    
    # Convert neutron counts into vwc
    vwc = (a0 / (counts/N0-a1) - a2 - Wlat - Wsoc) * bulk_density
    return vwc


def fill_missing_vwc(df,limit=24):
    """Fill missing values in volumetric water content using a piecewise cubic Hermite 
    interpolating polynomial (pchip method)

    Keyword arguments:
    
    df -- This is the main DataFrame with tabular data to correct
    limit -- Maximum number of consecutive missing values to fill
    """
    
    # Interpolate rows with missing volumetric water content.
    df.interpolate(method='pchip', limit_area='inside', limit=limit, inplace=True)
    return df


def sensing_depth(df,par,method='Schron_2017',dist=[1]):
    """Function that computes the estimated sensing depth of the cosmic-ray neutron probe.
    The function offers several methods to compute the depth at which 86 % of the neutrons
    probes the soil profile.
    
    Keyword arguments:
    
    df -- This is the main DataFrame with tabular data to correct.
    par -- User-defined arguments for the particular experiment or field
    method -- 'Schron_2017' or 'Franz_2012'
    dist -- List of radial distances at which to estimate the sensing depth. Only used for the 'Schron_2017' method.
    
    References:
    Franz, T.E., Zreda, M., Ferre, T.P.A., Rosolem, R., Zweck, C., Stillman, S., Zeng, X. and Shuttleworth, W.J., 2012.
    Measurement depth of the cosmic ray soil moisture probe affected by hydrogen from various sources.
    Water Resources Research, 48(8). doi.org/10.1029/2012WR011871
    
    Schrön, M., Köhli, M., Scheiffele, L., Iwema, J., Bogena, H. R., Lv, L., et al. (2017). 
    Improving calibration and validation of cosmic-ray neutron sensors in the light of spatial sensitivity. 
    Hydrol. Earth Syst. Sci. 21, 5009–5030. doi.org/10.5194/hess-21-5009-2017
    """
    
    # Determine sensing depth (D86)
    if method == 'Schron_2017':
        
        # See Appendix A of Schrön et al. (2017)
        Fp = 0.4922 / (0.86 - np.exp(-1*df['pressure']/par['Pref']));
        Fveg = 0
        
        for d in dist:
            # Compute r_star
            r_start = d/Fp 
            
            # Compute soil depth that accounts for 86% of the neutron flux
            col_name = 'sensing_depth_D86_' + str(d) + 'm'
            df[col_name] = 1/par['bulk_density'] * (8.321+0.14249*(0.96655 + np.exp(-0.01*r_start))*(20+(par['Wlat']+df['vwc'])) / (0.0429+(par['Wlat']+df['vwc'])))

    elif method == 'Franz_2012':
        df['sensing_depth_D86'] = 5.8/(par['bulk_density']*par['Wlat']+ df['vwc']+0.0829)
        
    return df
    
    
def nrad_weight(h,theta,distances,depth,rhob=1.4):
    """Function to compute distance weights corresponding to each soil sample.
    
    Keyword arguments:
    
    h -- Air Humidity  from 0.1  to 50    in g/m^3. When h=0, the function will skip the distance weighting.
    theta -- Soil Moisture for each sample (0.02 - 0.50 m^3/m^3)
    distances -- Distances from the location of each sample to the origin (0.5 - 600 m)
    depth -- Depths for each sample (m)
    rhob -- Bulk density in g/cm^3

    Example: 
    W = nrad_weight(5,np.array([0.25,0.25,0.25]),np.array([5,10,150]),np.array([0.05,0.05,0.05]),rhob=1.4)
    
    References:
    Köhli, M., Schrön, M., Zreda, M., Schmidt, U., Dietrich, P., and Zacharias, S. (2015). 
    Footprint characteristics revised for field-scale soil moisture monitoring with cosmic-ray 
    neutrons. Water Resour. Res. 51, 5772–5790. doi:10.1002/2015WR017169
    """


    # Table A1. Parameters for Fi and D86
    p10 = 8735;       p11 = 17.1758; p12 = 11720;      p13 = 0.00978;   p14 = 7045;      p15 = 0.003632;   
    p20 = 2.7925e-2;  p21 = 5.0399;  p22 = 2.8544e-2;  p23 = 0.002455;  p24 = 6.851e-5;  p25 = 9.2926; 
    p30 = 247970;     p31 = 17.63;   p32 = 374655;     p33 = 0.00191;   p34 = 195725; 
    p40 = 5.4818e-2;  p41 = 15.921;  p42 = 0.6373;     p43 = 5.99e-2;   p44 = 5.425e-4; 
    p50 = 1383702;    p51 = 4.156;   p52 = 5325;       p53 = 0.00238;   p54 = 0.0156;    p55 = 0.130;     p56 = 1521;
    p60 = 6.031e-5;   p61 = 98.5;    p62 = 1.0466e-3;
    p70 = 11747;      p71 = 41.66;   p72 = 4521;       p73 = 0.01998;   p74 = 0.00604;   p75 = 2534;      p76 = 0.00475;
    p80 = 1.543e-2;   p81 = 10.06;   p82 = 1.807e-2;   p83 = 0.0011;    p84 = 8.81e-5;   p85 = 0.0405;    p86 = 20.24; 
    p90 = 8.321;      p91 = 0.14249; p92 = 0.96655;    p93 = 26.42;     p94 = 0.0567;  


    # Numerical determination of the penetration depth (86%) (Eq. 8)
    D86 = 1/rhob*(p90+p91*(p92+np.exp(-1*distances/100))*(p93+theta)/(p94+theta))

    # Depth weights (Eq. 7)
    Wd = np.exp(-2*depth/D86)

    if h == 0: 
        W = 1 # skip distance weighting

    elif (h >= 0.1) and (h<= 50):
        # Functions for Fi (Appendix A in Köhli et al., 2015)
        F1 = p10*(1+p13*h)*np.exp(-p11*theta)+p12*(1+p15*h)-p14*theta
        F2 = ((-p20+p24*h)*np.exp(-p21*theta/(1+p25*theta))+p22)*(1+h*p23)
        F3 = (p30*(1+p33*h)*np.exp(-p31*theta)+p32-p34*theta)
        F4 = p40*np.exp(-p41*theta)+p42-p43*theta+p44*h
        F5 = p50*(0.02-1/p55/(h-p55+p56*theta))*(p54-theta)*np.exp(-p51*(theta-p54))+p52*(0.7-h*theta*p53)
        F6 = p60*(h+p61)+p62*theta
        F7 = (p70*(1-p76*h)*np.exp(-p71*theta*(1-h*p74))+p72-p75*theta)*(2+h*p73)
        F8 = ((-p80+p84*h)*np.exp(-p81*theta/(1+p85*h+p86*theta))+p82)*(2+h*p83)

        # Distance weights (Eq. 3)
        W = np.ones_like(distances)*np.nan
        for i in range(len(distances)):
            if (distances[i]<=50) and (distances[i]>0.5):
                W[i]=F1[i]*(np.exp(-F2[i]*distances[i]))+F3[i]*np.exp(-F4[i]*distances[i])
                
            elif (distances[i]>50) and (distances[i]<600):
                W[i]=F5[i]*(np.exp(-F6[i]*distances[i]))+F7[i]*np.exp(-F8[i]*distances[i])
                
            else:
                raise ValueError('Input distances are not valid.')

    else:
        raise ValueError('Air humidity values are out of range.')


    # Combined and normalized weights
    weights = Wd*W/np.nansum(Wd*W)

    return weights

    
def storage(sm,T=1,Z_surface=150,Z_subsurface=1000):
    """Exponential filter to estimate soil moisture in the rootzone from surface observtions.
    
    Parameters
    ----------
    df : This is the main DataFrame with tabular data to correct.
    Zsurface : Depth of surface layer in mm. This should be an intermediate value according to the 
                sensing depth computed using the D86 method.
    T : Characteristic time length in the same units as the measurement interval    
    
    Returns
    -------
    Surface and subsurface soil water storage in mm of water.
    
    References
    ----------
- Albergel, C., Rüdiger, C., Pellarin, T., Calvet, J.C., Fritz, N., Froissard, F., Suquia, D., Petitpa, A., Piguet, B. and Martin, E., 2008. From near-surface to root-zone soil moisture using an exponential filter: an assessment of the method based on in-situ observations and model simulations. Hydrology and Earth System Sciences, 12(6), pp.1323-1337.
    
    - Franz, T.E., Wahbi, A., Zhang, J., Vreugdenhil, M., Heng, L., Dercon, G., Strauss, P., Brocca, L. and Wagner, W., 2020. Practical data products from cosmic-ray neutron sensing for hydrological applications. Frontiers in Water, 2, p.9.
    
    - Rossini, P. and Patrignani, A., 2021. Predicting rootzone soil moisture from surface observations in cropland using an exponential filter. Soil Science Society of America Journal.
    """

    # Parameters
    t_delta = 1
    sm_min = np.min(sm)
    sm_max = np.max(sm)
    ms = (sm-sm_min)/(sm_max-sm_min)
    
    # Pre-allocate soil water index array
    SWI = np.ones_like(ms)*np.nan
    K = np.ones_like(ms)*np.nan
    
    # Initial conditions
    SWI[0] = ms[0]
    K[0] = 1

    # Values from 2 to N
    for n in range(1,len(SWI)):
        if ~np.isnan(ms[n]) & ~np.isnan(ms[n-1]):
            K[n] = K[n-1] / (K[n-1] + np.exp(-t_delta/T))
            SWI[n] = SWI[n-1] + K[n]*(ms[n] - SWI[n-1])
        else:
            continue

    # Surface storage
    storage_surface = sm*Z_surface
    
    # Rootzone storage
    storage_subsurface = (SWI*(sm_max-sm_min) + sm_min)*Z_subsurface
    
    return storage_surface, storage_subsurface
    
    
def cutoff_rigidity(lat,lon):
    """Function to estimate the approximate cutoff rigidity for any point on Earth according to the
    tabulated data of Smart and Shea, 2019. Values are approximations so that users have an idea of
    what neutron detectors from the Neutron Monitor Database (NMD).
    
    Inputs:
        - Geographic latitude in decimal degrees. Value in range -90 to 90
        - Geographic longitude in decimal degrees. Values in range from 0 to 360. 
          Typical negative longitudes in the west hemisphere will fall in the range 180 to 360.
          
    Outputs:
        - Cutoff rigidity in GV. Error is about +/- 0.3 GV
        
    Example:
        Estimate the cutoff rigidity for Newark, NJ, US
        zq = cutoff_rigidity(39.68, -75.75)
        
        2.52 GV (Value from NMD is 2.40 GV)
    """
    xq = lon
    yq = lat

    if xq < 0:
        xq = xq*-1 + 180
    this_dir, this_filename = os.path.split(__file__)
    DATA_PATH = os.path.join(this_dir, "global_cutoff_rigidity_2015.csv")
    Z = np.loadtxt(open(DATA_PATH, "rb"), delimiter=",", skiprows=3)
    x = np.linspace(0, 360, Z.shape[1])
    y = np.linspace(90, -90, Z.shape[0])
    X, Y = np.meshgrid(x, y)

    points = np.array( (X.flatten(), Y.flatten()) ).T
    values = Z.flatten()
    zq = griddata(points, values, (xq,yq))
   
    return np.round(zq,2)


def find_neutron_detectors(Rc, timestamps=None):
    """
    Inputs:
        - Rc = Cutoff rigidity in GV
        
    Outputs:
        -List of top five stations with closes cutoff rigidity. 
         User needs to select station according to site altitude.
         
    Example:
        Rc = 2.40 # 2.40 Newark, NJ, US
        suggested_neutron_detectors(Rc)
        
         
    Source: https://www.nmdb.eu/nest/help.php#helpstations. Last accessed 20-Dec-2021
    """
    # Load file with list of neutron monitoring stations
    this_dir, this_filename = os.path.split(__file__)
    DATA_PATH = os.path.join(this_dir, "global_neutron_detectors.csv")
    stations = pd.read_csv(DATA_PATH, skiprows=1)

    # Sort stations by closest cutoff rigidity
    idx_R = (stations['R'] - Rc).abs().argsort()

    if timestamps is not None:
        stations["Period available"] = False
        for i in range(10):
            station = stations.iloc[idx_R[i]]["STID"]
            try:
                get_incoming_neutron_flux(timestamps, station, verbose=-1)
                stations.iloc[idx_R[i],-1] = True
            except:
                pass
        if sum(stations["Period available"] == True) == 0:
            print("No stations available for the selected period!")
        else:
            stations = stations[stations["Period available"] == True]
            idx_R = (stations['R'] - Rc).abs().argsort()
            result = stations.iloc[idx_R[:10]]
    else:
        result = stations.reindex(idx_R).head(10).rename_axis(None)

    # Print results
    print('')
    print("""Select a station with an altitude similar to that of your location. For more information go to: 'https://www.nmdb.eu/nest/help.php#helpstations""")
    print('')
    print(f"Your cutoff rigidity is {Rc} GV")
    print(result)
    <|MERGE_RESOLUTION|>--- conflicted
+++ resolved
@@ -177,12 +177,8 @@
         count_times = count_times.copy()
         for i in range(len(count_times.columns)):
             df.iloc[:,i] = df.iloc[:,i].div(count_times.iloc[:,i], axis=0).mul(count_time).round()
-<<<<<<< HEAD
-    return df
-=======
         return df
 
->>>>>>> 1bf4c629
 
 
 def compute_total_raw_counts(df, nan_strategy=None):
