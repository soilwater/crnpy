--- conflicted
+++ resolved
@@ -8,10 +8,7 @@
 site/*
 .cache/*
 .pytest_cache/*
-<<<<<<< HEAD
 crnpy.egg-info/*
 .idea/*
 /.idea
-=======
-.idea/*
->>>>>>> b2e020c9
+.idea/*