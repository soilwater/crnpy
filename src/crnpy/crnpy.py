--- conflicted
+++ resolved
@@ -5,7 +5,6 @@
  Created by Joaquin Peraza and Andres Patrignani.
 """
 
-<<<<<<< HEAD
 import crnpy.data as data
 import io
 import numbers
@@ -16,18 +15,6 @@
 import utm
 import warnings
 
-=======
-import io
-import numbers
-# Import modules
-import sys
-import warnings
-
-import crnpy.data as data
-import numpy as np
-import pandas as pd
-import requests
->>>>>>> b2e020c9
 from scipy.interpolate import griddata
 from scipy.signal import savgol_filter
 from scipy.special import erfcinv
@@ -306,12 +293,9 @@
     return fw
 
 
-<<<<<<< HEAD
 def correction_incoming_flux(incoming_neutrons, incoming_Ref=None, fill_na=None, Rc_method=None, Rc_site=None,
                              site_atmdepth=None, Rc_ref=None, ref_atmdepth=None):
-=======
-def correction_incoming_flux(incoming_neutrons, incoming_Ref=None):
->>>>>>> b2e020c9
+
     r"""Correction factor for incoming neutron flux.
 
     This function corrects neutron counts for incoming neutron flux using the method described in Anderson et al. (2017). The correction is performed using the following equation:
@@ -470,7 +454,6 @@
     return df_flux
 
 
-<<<<<<< HEAD
 def get_reference_neutron_flux(station, date=pd.to_datetime("2011-05-01")):
     """Function to retrieve reference neutron flux from the Neutron Monitor Database. Default date is 2011-05-01, following previous studies (Zreda et a., 2012, Hawdon et al., 2014, Bogena et al., 2022).
 
@@ -498,8 +481,6 @@
         return df_flux['counts'].median()
 
 
-=======
->>>>>>> b2e020c9
 def smooth_1d(values, window=5, order=3, method='moving_median'):
     """Use a Savitzky-Golay filter to smooth the signal of corrected neutron counts or another one-dimensional array (e.g. computed volumetric water content).
 
@@ -690,11 +671,8 @@
 
             # Compute soil depth that accounts for 86% of the neutron flux
             D86 = 1 / bulk_density * (8.321 + 0.14249 * (0.96655 + np.exp(-0.01 * r_start)) * (20 + (Wlat + vwc)) / (
-<<<<<<< HEAD
                     0.0429 + (Wlat + vwc)))
-=======
-                        0.0429 + (Wlat + vwc)))
->>>>>>> b2e020c9
+
             results.append(D86)
 
     elif method == 'Franz_2012':
@@ -730,11 +708,7 @@
     return abs_h
 
 
-<<<<<<< HEAD
 def nrad_weight(h, theta, distances, depth, profiles=None, rhob=1.4, method="Kohli_2015", p=None, Hveg=0, tol=0.01):
-=======
-def nrad_weight(h, theta, distances, depth, rhob=1.4):
->>>>>>> b2e020c9
     """Function to compute distance weights corresponding to each soil sample.
 
     Args:
@@ -765,7 +739,6 @@
         Hydrol. Earth Syst. Sci., 21, 5009–5030, https://doi.org/10.5194/hess-21-5009-2017, 2017.
     """
 
-<<<<<<< HEAD
     if method == 'Kohli_2015':
         # Table A1. Parameters for Fi and D86
         p10 = 8735;
@@ -852,90 +825,6 @@
 
                 else:
                     raise ValueError('Input distances are not valid.')
-=======
-    # Table A1. Parameters for Fi and D86
-    p10 = 8735;
-    p11 = 17.1758;
-    p12 = 11720;
-    p13 = 0.00978;
-    p14 = 7045;
-    p15 = 0.003632;
-    p20 = 2.7925e-2;
-    p21 = 5.0399;
-    p22 = 2.8544e-2;
-    p23 = 0.002455;
-    p24 = 6.851e-5;
-    p25 = 9.2926;
-    p30 = 247970;
-    p31 = 17.63;
-    p32 = 374655;
-    p33 = 0.00191;
-    p34 = 195725;
-    p40 = 5.4818e-2;
-    p41 = 15.921;
-    p42 = 0.6373;
-    p43 = 5.99e-2;
-    p44 = 5.425e-4;
-    p50 = 1383702;
-    p51 = 4.156;
-    p52 = 5325;
-    p53 = 0.00238;
-    p54 = 0.0156;
-    p55 = 0.130;
-    p56 = 1521;
-    p60 = 6.031e-5;
-    p61 = 98.5;
-    p62 = 1.0466e-3;
-    p70 = 11747;
-    p71 = 41.66;
-    p72 = 4521;
-    p73 = 0.01998;
-    p74 = 0.00604;
-    p75 = 2534;
-    p76 = 0.00475;
-    p80 = 1.543e-2;
-    p81 = 10.06;
-    p82 = 1.807e-2;
-    p83 = 0.0011;
-    p84 = 8.81e-5;
-    p85 = 0.0405;
-    p86 = 20.24;
-    p90 = 8.321;
-    p91 = 0.14249;
-    p92 = 0.96655;
-    p93 = 26.42;
-    p94 = 0.0567;
-
-    # Numerical determination of the penetration depth (86%) (Eq. 8)
-    D86 = 1 / rhob * (p90 + p91 * (p92 + np.exp(-1 * distances / 100)) * (p93 + theta) / (p94 + theta))
-
-    # Depth weights (Eq. 7)
-    Wd = np.exp(-2 * depth / D86)
-
-    if h == 0:
-        W = 1  # skip distance weighting
-
-    elif (h >= 0.1) and (h <= 50):
-        # Functions for Fi (Appendix A in Köhli et al., 2015)
-        F1 = p10 * (1 + p13 * h) * np.exp(-p11 * theta) + p12 * (1 + p15 * h) - p14 * theta
-        F2 = ((-p20 + p24 * h) * np.exp(-p21 * theta / (1 + p25 * theta)) + p22) * (1 + h * p23)
-        F3 = (p30 * (1 + p33 * h) * np.exp(-p31 * theta) + p32 - p34 * theta)
-        F4 = p40 * np.exp(-p41 * theta) + p42 - p43 * theta + p44 * h
-        F5 = p50 * (0.02 - 1 / p55 / (h - p55 + p56 * theta)) * (p54 - theta) * np.exp(-p51 * (theta - p54)) + p52 * (
-                    0.7 - h * theta * p53)
-        F6 = p60 * (h + p61) + p62 * theta
-        F7 = (p70 * (1 - p76 * h) * np.exp(-p71 * theta * (1 - h * p74)) + p72 - p75 * theta) * (2 + h * p73)
-        F8 = ((-p80 + p84 * h) * np.exp(-p81 * theta / (1 + p85 * h + p86 * theta)) + p82) * (2 + h * p83)
-
-        # Distance weights (Eq. 3)
-        W = np.ones_like(distances) * np.nan
-        for i in range(len(distances)):
-            if (distances[i] <= 50) and (distances[i] > 0.5):
-                W[i] = F1[i] * (np.exp(-F2[i] * distances[i])) + F3[i] * np.exp(-F4[i] * distances[i])
-
-            elif (distances[i] > 50) and (distances[i] < 600):
-                W[i] = F5[i] * (np.exp(-F6[i] * distances[i])) + F7[i] * np.exp(-F8[i] * distances[i])
->>>>>>> b2e020c9
 
         else:
             raise ValueError('Air humidity values are out of range.')
@@ -1114,20 +1003,9 @@
 
         return theta_new, [theta_P, r_stars, Wrs]
     else:
-<<<<<<< HEAD
         raise ValueError(f"Method {method} not recognized. Please use one of the following methods: 'Kohli_2015' or 'Schron_2017'")
 
 
-=======
-        raise ValueError('Air humidity values are out of range.')
-
-    # Combined and normalized weights
-    weights = Wd * W / np.nansum(Wd * W)
-
-    return weights
-
-
->>>>>>> b2e020c9
 def exp_filter(sm, T=1):
     """Exponential filter to estimate soil moisture in the rootzone from surface observtions.
 
@@ -1223,8 +1101,6 @@
     zq = griddata(points, values, (xq, yq))
 
     return np.round(zq, 2)
-<<<<<<< HEAD
-
 
 def atmospheric_depth(elevation, latitude):
     """Function to estimate the atmospheric depth for any point on Earth according to McJannet and Desilets, 2023
@@ -1310,8 +1186,7 @@
     tau = epsilon * norm_factor * (c0 * site_atmospheric_depth + c1) * (
             1 - np.exp(-(c2 * site_atmospheric_depth + c3) * site_Rc ** (c4 * site_atmospheric_depth + c5)))
     return tau
-=======
->>>>>>> b2e020c9
+
 
 
 def find_neutron_monitor(Rc, start_date=None, end_date=None, verbose=False):
@@ -1396,18 +1271,9 @@
     Returns:
         (pd.Series): Series containing interpolated incoming neutron flux. Length of Series is the same as crnp_timestamps
     """
-<<<<<<< HEAD
     # Create a DataFrame from nmdb timestamps and counts
     df_nmdb = pd.DataFrame({'timestamp': nmdb_timestamps, 'counts': nmdb_counts})
-=======
-    incoming_flux = np.array([])
-    for k, timestamp in enumerate(crnp_timestamps):
-        if timestamp in nmdb_timestamps.values:
-            idx = timestamp == nmdb_timestamps
-            incoming_flux = np.append(incoming_flux, nmdb_counts.loc[idx])
-        else:
-            incoming_flux = np.append(incoming_flux, np.nan)
->>>>>>> b2e020c9
+
 
     # Set the Timestamp column as the index
     df_nmdb.set_index('timestamp', inplace=True)
@@ -1484,71 +1350,7 @@
     else:
         easting, northing, zone_number, zone_letter = utm.from_latlon(lat, lon, utm_zone_number, utm_zone_letter)
 
-<<<<<<< HEAD
     return easting, northing, zone_number, zone_letter
-
-=======
-    # Define constants
-    R = 6_378_137  # Earth's radius at the Equator in meters
-
-    # Convert input data to Numpy arrays
-    if (type(lat) is not np.ndarray) or (type(lon) is not np.ndarray):
-        try:
-            lat = np.array(lat)
-            lon = np.array(lon)
-        except:
-            raise "Input values cannot be converted to Numpy arrays."
-
-    # Check latitude range
-    if np.any(lat < -80) | np.any(lat > 84):
-        raise "One or more latitude values exceed the range -80 to 84"
-
-    # Check longitude range
-    if np.any(lon < -180) | np.any(lon > 180):
-        raise "One or more longitude values exceed the range -180 to 180"
-
-    # Constants
-    K0 = 0.9996
-    E = 0.00669438
-    E_P2 = E / (1 - E)
-
-    M1 = (1 - E / 4 - 3 * E ** 2 / 64 - 5 * E ** 3 / 256)
-    M2 = (3 * E / 8 + 3 * E ** 2 / 32 + 45 * E ** 3 / 1024)
-    M3 = (15 * E ** 2 / 256 + 45 * E ** 3 / 1024)
-    M4 = (35 * E ** 3 / 3072)
-
-    # Trigonometric operations
-    lat_rad = np.radians(lat)
-    lon_rad = np.radians(lon)
-
-    lat_sin = np.sin(lat_rad)
-    lat_cos = np.cos(lat_rad)
-    lat_tan = lat_sin / lat_cos
-    lat_tan2 = lat_tan * lat_tan
-    lat_tan4 = lat_tan2 * lat_tan2
-
-    # Find central meridian.
-    central_lon = (utm_zone_number * 6 - 180) - 3  # Zones are every 6 degrees.
-    central_lon_rad = np.radians(central_lon)
-
-    n = R / np.sqrt(1 - E * lat_sin ** 2)
-    c = E_P2 * lat_cos ** 2
-
-    with np.errstate(divide='ignore', invalid='ignore'):
-        a = lat_cos * (np.remainder(((lon_rad - central_lon_rad) + np.pi), (2 * np.pi)) - np.pi)
-    m = R * (M1 * lat_rad - M2 * np.sin(2 * lat_rad) + M3 * np.sin(4 * lat_rad) - M4 * np.sin(6 * lat_rad))
-
-    easting = K0 * n * (a + a ** 3 / 6 * (1 - lat_tan2 + c) + a ** 5 / 120 * (
-            5 - 18 * lat_tan2 + lat_tan4 + 72 * c - 58 * E_P2)) + 500_000
-    northing = K0 * (m + n * lat_tan * (
-            a ** 2 / 2 + a ** 4 / 24 * (5 - lat_tan2 + 9 * c + 4 * c ** 2) + a ** 6 / 720 * (
-            61 - 58 * lat_tan2 + lat_tan4 + 600 * c - 330 * E_P2)))
-
-    if np.any(lat < 0):
-        northing += 10_000_000
-
-    return easting, northing
->>>>>>> b2e020c9
 
 
 def euclidean_distance(px, py, x, y):
